// Copyright 2009 The Go Authors. All rights reserved.
// Use of this source code is governed by a BSD-style
// license that can be found in the LICENSE file.

// Package sha256 implements the SHA224 and SHA256 hash algorithms as defined
// in FIPS 180-4.
package sha256

import (
	"crypto"
<<<<<<< HEAD
	"crypto/internal/boring"
=======
	"errors"
>>>>>>> a032f74b
	"hash"
)

func init() {
	crypto.RegisterHash(crypto.SHA224, New224)
	crypto.RegisterHash(crypto.SHA256, New)
}

// The size of a SHA256 checksum in bytes.
const Size = 32

// The size of a SHA224 checksum in bytes.
const Size224 = 28

// The blocksize of SHA256 and SHA224 in bytes.
const BlockSize = 64

const (
	chunk     = 64
	init0     = 0x6A09E667
	init1     = 0xBB67AE85
	init2     = 0x3C6EF372
	init3     = 0xA54FF53A
	init4     = 0x510E527F
	init5     = 0x9B05688C
	init6     = 0x1F83D9AB
	init7     = 0x5BE0CD19
	init0_224 = 0xC1059ED8
	init1_224 = 0x367CD507
	init2_224 = 0x3070DD17
	init3_224 = 0xF70E5939
	init4_224 = 0xFFC00B31
	init5_224 = 0x68581511
	init6_224 = 0x64F98FA7
	init7_224 = 0xBEFA4FA4
)

// digest represents the partial evaluation of a checksum.
type digest struct {
	h     [8]uint32
	x     [chunk]byte
	nx    int
	len   uint64
	is224 bool // mark if this digest is SHA-224
}

const (
	magic224      = "sha\x02"
	magic256      = "sha\x03"
	marshaledSize = len(magic256) + 8*4 + chunk + 8
)

func (d *digest) MarshalBinary() ([]byte, error) {
	b := make([]byte, 0, marshaledSize)
	if d.is224 {
		b = append(b, magic224...)
	} else {
		b = append(b, magic256...)
	}
	b = appendUint32(b, d.h[0])
	b = appendUint32(b, d.h[1])
	b = appendUint32(b, d.h[2])
	b = appendUint32(b, d.h[3])
	b = appendUint32(b, d.h[4])
	b = appendUint32(b, d.h[5])
	b = appendUint32(b, d.h[6])
	b = appendUint32(b, d.h[7])
	b = append(b, d.x[:]...)
	b = appendUint64(b, d.len)
	return b, nil
}

func (d *digest) UnmarshalBinary(b []byte) error {
	if len(b) < len(magic224) || (d.is224 && string(b[:len(magic224)]) != magic224) || (!d.is224 && string(b[:len(magic256)]) != magic256) {
		return errors.New("crypto/sha256: invalid hash state identifier")
	}
	if len(b) != marshaledSize {
		return errors.New("crypto/sha256: invalid hash state size")
	}
	b = b[len(magic224):]
	b, d.h[0] = consumeUint32(b)
	b, d.h[1] = consumeUint32(b)
	b, d.h[2] = consumeUint32(b)
	b, d.h[3] = consumeUint32(b)
	b, d.h[4] = consumeUint32(b)
	b, d.h[5] = consumeUint32(b)
	b, d.h[6] = consumeUint32(b)
	b, d.h[7] = consumeUint32(b)
	b = b[copy(d.x[:], b):]
	b, d.len = consumeUint64(b)
	d.nx = int(d.len) % chunk
	return nil
}

func appendUint64(b []byte, x uint64) []byte {
	a := [8]byte{
		byte(x >> 56),
		byte(x >> 48),
		byte(x >> 40),
		byte(x >> 32),
		byte(x >> 24),
		byte(x >> 16),
		byte(x >> 8),
		byte(x),
	}
	return append(b, a[:]...)
}

func appendUint32(b []byte, x uint32) []byte {
	a := [4]byte{
		byte(x >> 24),
		byte(x >> 16),
		byte(x >> 8),
		byte(x),
	}
	return append(b, a[:]...)
}

func consumeUint64(b []byte) ([]byte, uint64) {
	_ = b[7]
	x := uint64(b[7]) | uint64(b[6])<<8 | uint64(b[5])<<16 | uint64(b[4])<<24 |
		uint64(b[3])<<32 | uint64(b[2])<<40 | uint64(b[1])<<48 | uint64(b[0])<<56
	return b[8:], x
}

func consumeUint32(b []byte) ([]byte, uint32) {
	_ = b[3]
	x := uint32(b[3]) | uint32(b[2])<<8 | uint32(b[1])<<16 | uint32(b[0])<<24
	return b[4:], x
}

func (d *digest) Reset() {
	if !d.is224 {
		d.h[0] = init0
		d.h[1] = init1
		d.h[2] = init2
		d.h[3] = init3
		d.h[4] = init4
		d.h[5] = init5
		d.h[6] = init6
		d.h[7] = init7
	} else {
		d.h[0] = init0_224
		d.h[1] = init1_224
		d.h[2] = init2_224
		d.h[3] = init3_224
		d.h[4] = init4_224
		d.h[5] = init5_224
		d.h[6] = init6_224
		d.h[7] = init7_224
	}
	d.nx = 0
	d.len = 0
}

// New returns a new hash.Hash computing the SHA256 checksum. The Hash
// also implements encoding.BinaryMarshaler and
// encoding.BinaryUnmarshaler to marshal and unmarshal the internal
// state of the hash.
func New() hash.Hash {
	if boring.Enabled {
		return boring.NewSHA256()
	}
	d := new(digest)
	d.Reset()
	return d
}

// New224 returns a new hash.Hash computing the SHA224 checksum.
func New224() hash.Hash {
	if boring.Enabled {
		return boring.NewSHA224()
	}
	d := new(digest)
	d.is224 = true
	d.Reset()
	return d
}

func (d *digest) Size() int {
	if !d.is224 {
		return Size
	}
	return Size224
}

func (d *digest) BlockSize() int { return BlockSize }

func (d *digest) Write(p []byte) (nn int, err error) {
	boring.Unreachable()
	nn = len(p)
	d.len += uint64(nn)
	if d.nx > 0 {
		n := copy(d.x[d.nx:], p)
		d.nx += n
		if d.nx == chunk {
			block(d, d.x[:])
			d.nx = 0
		}
		p = p[n:]
	}
	if len(p) >= chunk {
		n := len(p) &^ (chunk - 1)
		block(d, p[:n])
		p = p[n:]
	}
	if len(p) > 0 {
		d.nx = copy(d.x[:], p)
	}
	return
}

func (d0 *digest) Sum(in []byte) []byte {
	boring.Unreachable()
	// Make a copy of d0 so that caller can keep writing and summing.
	d := *d0
	hash := d.checkSum()
	if d.is224 {
		return append(in, hash[:Size224]...)
	}
	return append(in, hash[:]...)
}

func (d *digest) checkSum() [Size]byte {
	len := d.len
	// Padding. Add a 1 bit and 0 bits until 56 bytes mod 64.
	var tmp [64]byte
	tmp[0] = 0x80
	if len%64 < 56 {
		d.Write(tmp[0 : 56-len%64])
	} else {
		d.Write(tmp[0 : 64+56-len%64])
	}

	// Length in bits.
	len <<= 3
	for i := uint(0); i < 8; i++ {
		tmp[i] = byte(len >> (56 - 8*i))
	}
	d.Write(tmp[0:8])

	if d.nx != 0 {
		panic("d.nx != 0")
	}

	h := d.h[:]
	if d.is224 {
		h = d.h[:7]
	}

	var digest [Size]byte
	for i, s := range h {
		digest[i*4] = byte(s >> 24)
		digest[i*4+1] = byte(s >> 16)
		digest[i*4+2] = byte(s >> 8)
		digest[i*4+3] = byte(s)
	}

	return digest
}

// Sum256 returns the SHA256 checksum of the data.
func Sum256(data []byte) [Size]byte {
	if boring.Enabled {
		h := New()
		h.Write(data)
		var ret [Size]byte
		h.Sum(ret[:0])
		return ret
	}
	var d digest
	d.Reset()
	d.Write(data)
	return d.checkSum()
}

// Sum224 returns the SHA224 checksum of the data.
func Sum224(data []byte) (sum224 [Size224]byte) {
	if boring.Enabled {
		h := New224()
		h.Write(data)
		var ret [Size224]byte
		h.Sum(ret[:0])
		return ret
	}
	var d digest
	d.is224 = true
	d.Reset()
	d.Write(data)
	sum := d.checkSum()
	copy(sum224[:], sum[:Size224])
	return
}<|MERGE_RESOLUTION|>--- conflicted
+++ resolved
@@ -8,11 +8,8 @@
 
 import (
 	"crypto"
-<<<<<<< HEAD
 	"crypto/internal/boring"
-=======
 	"errors"
->>>>>>> a032f74b
 	"hash"
 )
 
